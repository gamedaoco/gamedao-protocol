--- conflicted
+++ resolved
@@ -1,10 +1,6 @@
 [package]
 name = "frame-support-procedural"
-<<<<<<< HEAD
-version = "2.0.1"
-=======
 version = "3.0.0"
->>>>>>> 49a4103f
 authors = ["Parity Technologies <admin@parity.io>"]
 edition = "2018"
 license = "Apache-2.0"
@@ -22,13 +18,9 @@
 frame-support-procedural-tools = { version = "3.0.0", path = "./tools" }
 proc-macro2 = "1.0.6"
 quote = "1.0.3"
-<<<<<<< HEAD
-syn = { version = "1.0.58", features = ["full"] }
-=======
 Inflector = "0.11.4"
 syn = { version = "1.0.58", features = ["full"] }
 
 [features]
 default = ["std"]
-std = []
->>>>>>> 49a4103f
+std = []