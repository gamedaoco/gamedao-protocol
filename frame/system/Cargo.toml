[package]
name = "frame-system"
<<<<<<< HEAD
version = "2.0.1"
=======
version = "3.0.0"
>>>>>>> 49a4103f
authors = ["Parity Technologies <admin@parity.io>"]
edition = "2018"
license = "Apache-2.0"
homepage = "https://substrate.dev"
repository = "https://github.com/paritytech/substrate/"
description = "FRAME system module"
readme = "README.md"

[package.metadata.docs.rs]
targets = ["x86_64-unknown-linux-gnu"]

[dependencies]
serde = { version = "1.0.101", optional = true, features = ["derive"] }
<<<<<<< HEAD
codec = { package = "parity-scale-codec", version = "1.3.1", default-features = false, features = ["derive"] }
sp-core = { version = "2.0.0", default-features = false, path = "../../primitives/core" }
sp-std = { version = "2.0.0", default-features = false, path = "../../primitives/std" }
sp-io = { version = "2.0.0", path = "../../primitives/io", default-features = false }
sp-runtime = { version = "2.0.0", default-features = false, path = "../../primitives/runtime" }
sp-version = { version = "2.0.0", default-features = false, path = "../../primitives/version" }
frame-support = { version = "2.0.1", default-features = false, path = "../support" }
impl-trait-for-tuples = "0.1.3"
=======
codec = { package = "parity-scale-codec", version = "2.0.0", default-features = false, features = ["derive"] }
sp-core = { version = "3.0.0", default-features = false, path = "../../primitives/core" }
sp-std = { version = "3.0.0", default-features = false, path = "../../primitives/std" }
sp-io = { version = "3.0.0", path = "../../primitives/io", default-features = false }
sp-runtime = { version = "3.0.0", default-features = false, path = "../../primitives/runtime" }
sp-version = { version = "3.0.0", default-features = false, path = "../../primitives/version" }
frame-support = { version = "3.0.0", default-features = false, path = "../support" }
impl-trait-for-tuples = "0.2.1"
>>>>>>> 49a4103f

[dev-dependencies]
criterion = "0.3.3"
sp-externalities = { version = "0.9.0", path = "../../primitives/externalities" }
substrate-test-runtime-client = { version = "2.0.0", path = "../../test-utils/runtime/client" }

[features]
default = ["std"]
std = [
	"serde",
	"codec/std",
	"sp-core/std",
	"sp-std/std",
	"sp-io/std",
	"frame-support/std",
	"sp-runtime/std",
	"sp-version/std",
]
runtime-benchmarks = [
	"sp-runtime/runtime-benchmarks",
	"frame-support/runtime-benchmarks",
]

[[bench]]
name = "bench"
harness = false<|MERGE_RESOLUTION|>--- conflicted
+++ resolved
@@ -1,10 +1,6 @@
 [package]
 name = "frame-system"
-<<<<<<< HEAD
-version = "2.0.1"
-=======
 version = "3.0.0"
->>>>>>> 49a4103f
 authors = ["Parity Technologies <admin@parity.io>"]
 edition = "2018"
 license = "Apache-2.0"
@@ -18,16 +14,6 @@
 
 [dependencies]
 serde = { version = "1.0.101", optional = true, features = ["derive"] }
-<<<<<<< HEAD
-codec = { package = "parity-scale-codec", version = "1.3.1", default-features = false, features = ["derive"] }
-sp-core = { version = "2.0.0", default-features = false, path = "../../primitives/core" }
-sp-std = { version = "2.0.0", default-features = false, path = "../../primitives/std" }
-sp-io = { version = "2.0.0", path = "../../primitives/io", default-features = false }
-sp-runtime = { version = "2.0.0", default-features = false, path = "../../primitives/runtime" }
-sp-version = { version = "2.0.0", default-features = false, path = "../../primitives/version" }
-frame-support = { version = "2.0.1", default-features = false, path = "../support" }
-impl-trait-for-tuples = "0.1.3"
-=======
 codec = { package = "parity-scale-codec", version = "2.0.0", default-features = false, features = ["derive"] }
 sp-core = { version = "3.0.0", default-features = false, path = "../../primitives/core" }
 sp-std = { version = "3.0.0", default-features = false, path = "../../primitives/std" }
@@ -36,7 +22,6 @@
 sp-version = { version = "3.0.0", default-features = false, path = "../../primitives/version" }
 frame-support = { version = "3.0.0", default-features = false, path = "../support" }
 impl-trait-for-tuples = "0.2.1"
->>>>>>> 49a4103f
 
 [dev-dependencies]
 criterion = "0.3.3"
