--- conflicted
+++ resolved
@@ -465,15 +465,7 @@
 		// also when running WASM.
 		frame_support::debug::RuntimeLogger::init();
 
-<<<<<<< HEAD
-		<AllModules as OffchainWorker<System::BlockNumber>>::offchain_worker(
-			// to maintain backward compatibility we call module offchain workers
-			// with parent block number.
-			header.number().saturating_sub(1u32.into())
-		)
-=======
 		<AllModules as OffchainWorker<System::BlockNumber>>::offchain_worker(*header.number())
->>>>>>> 49a4103f
 	}
 }
 
