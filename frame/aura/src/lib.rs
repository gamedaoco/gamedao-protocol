// This file is part of Substrate.

// Copyright (C) 2017-2021 Parity Technologies (UK) Ltd.
// SPDX-License-Identifier: Apache-2.0

// Licensed under the Apache License, Version 2.0 (the "License");
// you may not use this file except in compliance with the License.
// You may obtain a copy of the License at
//
// 	http://www.apache.org/licenses/LICENSE-2.0
//
// Unless required by applicable law or agreed to in writing, software
// distributed under the License is distributed on an "AS IS" BASIS,
// WITHOUT WARRANTIES OR CONDITIONS OF ANY KIND, either express or implied.
// See the License for the specific language governing permissions and
// limitations under the License.

//! # Aura Module
//!
//! - [`aura::Config`](./trait.Config.html)
//! - [`Module`](./struct.Module.html)
//!
//! ## Overview
//!
//! The Aura module extends Aura consensus by managing offline reporting.
//!
//! ## Interface
//!
//! ### Public Functions
//!
//! - `slot_duration` - Determine the Aura slot-duration based on the Timestamp module configuration.
//!
//! ## Related Modules
//!
//! - [Timestamp](../pallet_timestamp/index.html): The Timestamp module is used in Aura to track
//! consensus rounds (via `slots`).

#![cfg_attr(not(feature = "std"), no_std)]

use sp_std::prelude::*;
use codec::{Encode, Decode};
use frame_support::{Parameter, traits::{Get, FindAuthor, OneSessionHandler}, ConsensusEngineId};
use sp_runtime::{
	RuntimeAppPublic,
	traits::{SaturatedConversion, Saturating, Zero, Member, IsMember}, generic::DigestItem,
};
use sp_timestamp::OnTimestampSet;
use sp_consensus_aura::{AURA_ENGINE_ID, ConsensusLog, AuthorityIndex, Slot};

mod mock;
mod tests;
pub mod migrations;

pub use pallet::*;

<<<<<<< HEAD
decl_storage! {
	trait Store for Module<T: Trait> as Aura {
		/// The last timestamp.
		LastTimestamp get(fn last) build(|_| 0u32.into()): T::Moment;
=======
#[frame_support::pallet]
pub mod pallet {
	use super::*;
	use frame_support::pallet_prelude::*;
	use frame_system::pallet_prelude::*;
>>>>>>> 49a4103f

	#[pallet::config]
	pub trait Config: pallet_timestamp::Config + frame_system::Config {
		/// The identifier type for an authority.
		type AuthorityId: Member + Parameter + RuntimeAppPublic + Default + MaybeSerializeDeserialize;
	}

	#[pallet::pallet]
	pub struct Pallet<T>(sp_std::marker::PhantomData<T>);

	#[pallet::hooks]
	impl<T: Config> Hooks<BlockNumberFor<T>> for Pallet<T> {
		fn on_initialize(_: T::BlockNumber) -> Weight {
			if let Some(new_slot) = Self::current_slot_from_digests() {
				let current_slot = CurrentSlot::<T>::get();

				assert!(current_slot < new_slot, "Slot must increase");
				CurrentSlot::<T>::put(new_slot);

				// TODO [#3398] Generate offence report for all authorities that skipped their slots.

				T::DbWeight::get().reads_writes(2, 1)
			} else {
				T::DbWeight::get().reads(1)
			}
		}
	}

	#[pallet::call]
	impl<T: Config> Pallet<T> {}

	/// The current authority set.
	#[pallet::storage]
	#[pallet::getter(fn authorities)]
	pub(super) type Authorities<T: Config> = StorageValue<_, Vec<T::AuthorityId>, ValueQuery>;

	/// The current slot of this block.
	///
	/// This will be set in `on_initialize`.
	#[pallet::storage]
	#[pallet::getter(fn current_slot)]
	pub(super) type CurrentSlot<T: Config> = StorageValue<_, Slot, ValueQuery>;

	#[pallet::genesis_config]
	pub struct GenesisConfig<T: Config> {
		pub authorities: Vec<T::AuthorityId>,
	}

	#[cfg(feature = "std")]
	impl<T: Config> Default for GenesisConfig<T> {
		fn default() -> Self {
			Self { authorities: Vec::new() }
		}
	}

	#[pallet::genesis_build]
	impl<T: Config> GenesisBuild<T> for GenesisConfig<T> {
		fn build(&self) {
			Pallet::<T>::initialize_authorities(&self.authorities);
		}
	}
}

impl<T: Config> Pallet<T> {
	fn change_authorities(new: Vec<T::AuthorityId>) {
		<Authorities<T>>::put(&new);

		let log: DigestItem<T::Hash> = DigestItem::Consensus(
			AURA_ENGINE_ID,
			ConsensusLog::AuthoritiesChange(new).encode()
		);
		<frame_system::Module<T>>::deposit_log(log.into());
	}

	fn initialize_authorities(authorities: &[T::AuthorityId]) {
		if !authorities.is_empty() {
			assert!(<Authorities<T>>::get().is_empty(), "Authorities are already initialized!");
			<Authorities<T>>::put(authorities);
		}
	}

	/// Get the current slot from the pre-runtime digests.
	fn current_slot_from_digests() -> Option<Slot> {
		let digest = frame_system::Pallet::<T>::digest();
		let pre_runtime_digests = digest.logs.iter().filter_map(|d| d.as_pre_runtime());
		for (id, mut data) in pre_runtime_digests {
			if id == AURA_ENGINE_ID {
				return Slot::decode(&mut data).ok();
			}
		}

		None
	}

	/// Determine the Aura slot-duration based on the Timestamp module configuration.
	pub fn slot_duration() -> T::Moment {
		// we double the minimum block-period so each author can always propose within
		// the majority of its slot.
		<T as pallet_timestamp::Config>::MinimumPeriod::get().saturating_mul(2u32.into())
	}
}

impl<T: Config> sp_runtime::BoundToRuntimeAppPublic for Pallet<T> {
	type Public = T::AuthorityId;
}

impl<T: Config> OneSessionHandler<T::AccountId> for Pallet<T> {
	type Key = T::AuthorityId;

	fn on_genesis_session<'a, I: 'a>(validators: I)
		where I: Iterator<Item=(&'a T::AccountId, T::AuthorityId)>
	{
		let authorities = validators.map(|(_, k)| k).collect::<Vec<_>>();
		Self::initialize_authorities(&authorities);
	}

	fn on_new_session<'a, I: 'a>(changed: bool, validators: I, _queued_validators: I)
		where I: Iterator<Item=(&'a T::AccountId, T::AuthorityId)>
	{
		// instant changes
		if changed {
			let next_authorities = validators.map(|(_, k)| k).collect::<Vec<_>>();
			let last_authorities = Self::authorities();
			if next_authorities != last_authorities {
				Self::change_authorities(next_authorities);
			}
		}
	}

	fn on_disabled(i: usize) {
		let log: DigestItem<T::Hash> = DigestItem::Consensus(
			AURA_ENGINE_ID,
			ConsensusLog::<T::AuthorityId>::OnDisabled(i as AuthorityIndex).encode(),
		);

		<frame_system::Module<T>>::deposit_log(log.into());
	}
}

impl<T: Config> FindAuthor<u32> for Pallet<T> {
	fn find_author<'a, I>(digests: I) -> Option<u32> where
		I: 'a + IntoIterator<Item=(ConsensusEngineId, &'a [u8])>
	{
		for (id, mut data) in digests.into_iter() {
			if id == AURA_ENGINE_ID {
				let slot = Slot::decode(&mut data).ok()?;
				let author_index = *slot % Self::authorities().len() as u64;
				return Some(author_index as u32)
			}
		}

		None
	}
}

/// We can not implement `FindAuthor` twice, because the compiler does not know if
/// `u32 == T::AuthorityId` and thus, prevents us to implement the trait twice.
#[doc(hidden)]
pub struct FindAccountFromAuthorIndex<T, Inner>(sp_std::marker::PhantomData<(T, Inner)>);

impl<T: Config, Inner: FindAuthor<u32>> FindAuthor<T::AuthorityId>
	for FindAccountFromAuthorIndex<T, Inner>
{
	fn find_author<'a, I>(digests: I) -> Option<T::AuthorityId>
		where I: 'a + IntoIterator<Item=(ConsensusEngineId, &'a [u8])>
	{
		let i = Inner::find_author(digests)?;

		let validators = <Pallet<T>>::authorities();
		validators.get(i as usize).map(|k| k.clone())
	}
}

/// Find the authority ID of the Aura authority who authored the current block.
pub type AuraAuthorId<T> = FindAccountFromAuthorIndex<T, Pallet<T>>;

impl<T: Config> IsMember<T::AuthorityId> for Pallet<T> {
	fn is_member(authority_id: &T::AuthorityId) -> bool {
		Self::authorities()
			.iter()
			.any(|id| id == authority_id)
	}
}

<<<<<<< HEAD
impl<T: Trait> Module<T> {
	/// Determine the Aura slot-duration based on the Timestamp module configuration.
	pub fn slot_duration() -> T::Moment {
		// we double the minimum block-period so each author can always propose within
		// the majority of its slot.
		<T as pallet_timestamp::Trait>::MinimumPeriod::get().saturating_mul(2u32.into())
	}

	fn on_timestamp_set(now: T::Moment, slot_duration: T::Moment) {
		let last = Self::last();
		<Self as Store>::LastTimestamp::put(now);

		if last.is_zero() {
			return;
		}

		assert!(!slot_duration.is_zero(), "Aura slot duration cannot be zero.");

		let last_slot = last / slot_duration;
		let cur_slot = now / slot_duration;

		assert!(last_slot < cur_slot, "Only one block may be authored per slot.");

		// TODO [#3398] Generate offence report for all authorities that skipped their slots.
	}
}

impl<T: Trait> OnTimestampSet<T::Moment> for Module<T> {
=======
impl<T: Config> OnTimestampSet<T::Moment> for Pallet<T> {
>>>>>>> 49a4103f
	fn on_timestamp_set(moment: T::Moment) {
		let slot_duration = Self::slot_duration();
		assert!(!slot_duration.is_zero(), "Aura slot duration cannot be zero.");

		let timestamp_slot = moment / slot_duration;
		let timestamp_slot = Slot::from(timestamp_slot.saturated_into::<u64>());

		assert!(CurrentSlot::<T>::get() == timestamp_slot, "Timestamp slot must match `CurrentSlot`");
	}
}<|MERGE_RESOLUTION|>--- conflicted
+++ resolved
@@ -53,18 +53,11 @@
 
 pub use pallet::*;
 
-<<<<<<< HEAD
-decl_storage! {
-	trait Store for Module<T: Trait> as Aura {
-		/// The last timestamp.
-		LastTimestamp get(fn last) build(|_| 0u32.into()): T::Moment;
-=======
 #[frame_support::pallet]
 pub mod pallet {
 	use super::*;
 	use frame_support::pallet_prelude::*;
 	use frame_system::pallet_prelude::*;
->>>>>>> 49a4103f
 
 	#[pallet::config]
 	pub trait Config: pallet_timestamp::Config + frame_system::Config {
@@ -249,38 +242,7 @@
 	}
 }
 
-<<<<<<< HEAD
-impl<T: Trait> Module<T> {
-	/// Determine the Aura slot-duration based on the Timestamp module configuration.
-	pub fn slot_duration() -> T::Moment {
-		// we double the minimum block-period so each author can always propose within
-		// the majority of its slot.
-		<T as pallet_timestamp::Trait>::MinimumPeriod::get().saturating_mul(2u32.into())
-	}
-
-	fn on_timestamp_set(now: T::Moment, slot_duration: T::Moment) {
-		let last = Self::last();
-		<Self as Store>::LastTimestamp::put(now);
-
-		if last.is_zero() {
-			return;
-		}
-
-		assert!(!slot_duration.is_zero(), "Aura slot duration cannot be zero.");
-
-		let last_slot = last / slot_duration;
-		let cur_slot = now / slot_duration;
-
-		assert!(last_slot < cur_slot, "Only one block may be authored per slot.");
-
-		// TODO [#3398] Generate offence report for all authorities that skipped their slots.
-	}
-}
-
-impl<T: Trait> OnTimestampSet<T::Moment> for Module<T> {
-=======
 impl<T: Config> OnTimestampSet<T::Moment> for Pallet<T> {
->>>>>>> 49a4103f
 	fn on_timestamp_set(moment: T::Moment) {
 		let slot_duration = Self::slot_duration();
 		assert!(!slot_duration.is_zero(), "Aura slot duration cannot be zero.");
