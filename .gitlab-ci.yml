--- conflicted
+++ resolved
@@ -1,52 +1,11 @@
 stages:
-<<<<<<< HEAD
-  - docker
-  - publish
-  - deploy
-=======
   - build
->>>>>>> 478e2cfb
 
 default:
 cache:                           {}
 
 .collect-artifacts:                &collect-artifacts
   artifacts:
-<<<<<<< HEAD
-    name:                          "${CI_JOB_NAME}_${CI_COMMIT_REF_NAME}"
-    when:                          on_success
-    expire_in:                     7 days
-    paths:
-      - artifacts/
-
-.docker-env:                       &docker-env
-  image:                           paritytech/ci-linux:production
-  before_script:
-    - rustup show
-    - cargo --version
-    - sccache -s
-  retry:
-    max: 2
-    when:
-      - runner_system_failure
-      - unknown_failure
-      - api_failure
-  interruptible:                   true
-  tags:
-    - linux-docker
-
-docker:
-  stage: docker
-  image: paritytech/ci-linux:production
-  allow_failure: true
-  script:
-    - echo "build subzero"
-    - docker build -t playzero/subzero:latest -f .builder/x86.Dockerfile .
-
-#
-#
-#
-=======
   name:                          "${CI_JOB_NAME}_${CI_COMMIT_REF_NAME}"
   when:                          on_success
   expire_in:                     7 days
@@ -63,5 +22,4 @@
   allow_failure: true
   script:
     - docker build -t playzero/subzero:latest .
-    - docker push "$CI_REGISTRY_IMAGE"
->>>>>>> 478e2cfb
+    - docker push "$CI_REGISTRY_IMAGE"