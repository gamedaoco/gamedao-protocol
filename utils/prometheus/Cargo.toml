[package]
description = "Endpoint to expose Prometheus metrics"
name = "substrate-prometheus-endpoint"
<<<<<<< HEAD
version = "0.8.1"
=======
version = "0.9.0"
>>>>>>> 49a4103f
license = "Apache-2.0"
authors = ["Parity Technologies <admin@parity.io>"]
edition = "2018"
homepage = "https://substrate.dev"
repository = "https://github.com/paritytech/substrate/"
readme = "README.md"

[package.metadata.docs.rs]
targets = ["x86_64-unknown-linux-gnu"]

[dependencies]
log = "0.4.8"
prometheus = { version = "0.11.0", default-features = false }
futures-util = { version = "0.3.1", default-features = false, features = ["io"] }
derive_more = "0.99"

[target.'cfg(not(target_os = "unknown"))'.dependencies]
async-std = { version = "1.6.5", features = ["unstable"] }
hyper = { version = "0.13.9", default-features = false, features = ["stream"] }
tokio = "0.2"<|MERGE_RESOLUTION|>--- conflicted
+++ resolved
@@ -1,11 +1,7 @@
 [package]
 description = "Endpoint to expose Prometheus metrics"
 name = "substrate-prometheus-endpoint"
-<<<<<<< HEAD
-version = "0.8.1"
-=======
 version = "0.9.0"
->>>>>>> 49a4103f
 license = "Apache-2.0"
 authors = ["Parity Technologies <admin@parity.io>"]
 edition = "2018"
