# ▄▄▄▄▄▄▄▄▄▄▄▄▄▄▄▄▄▄▄▄▄▄▄▄▄▄▄▄▄▄▄▄▄▄▄▄▄▄
# ███░▄▄▄█░▄▄▀█░▄▀▄░█░▄▄█░▄▀█░▄▄▀█▀▄▄▀██
# ███░█▄▀█░▀▀░█░█▄█░█░▄▄█░█░█░▀▀░█░██░██
# ███▄▄▄▄█▄██▄█▄███▄█▄▄▄█▄▄██▄██▄██▄▄███
# ▀▀▀▀▀▀▀▀▀▀▀▀▀▀▀▀▀▀▀▀▀▀▀▀▀▀▀▀▀▀▀▀▀▀▀▀▀▀

[package]
name = "gamedao-signal"
version = "1.2.0"
authors = ["zero.io","gamedao.co"]
repository = "https://github.com/gamedaoco/gamedao-protocol"
edition = "2018"
license = "GPL-3.0-or-later"
description = "SIGNAL is GameDAOs governance module providing simple interfaces to create proposals and vote on them"

[package.metadata.substrate]
categories = [
	"zero",
	"core",
	"pallet"
]

[dependencies]
serde = { version = "1.0.143", optional = true }
codec = { package = "parity-scale-codec", version = "3.0.0", default-features = false, features = ["derive"] }
scale-info = { version = "2.1.1", default-features = false, features = ["derive"] }
sp-runtime = { git = "https://github.com/paritytech/substrate", branch = "polkadot-v0.9.28", default-features = false }
sp-std = { git = "https://github.com/paritytech/substrate", branch = "polkadot-v0.9.28", default-features = false }
frame-support = { git = "https://github.com/paritytech/substrate", branch = "polkadot-v0.9.28", default-features = false }
frame-system = { git = "https://github.com/paritytech/substrate", branch = "polkadot-v0.9.28", default-features = false }
frame-benchmarking = { git = "https://github.com/paritytech/substrate", branch = "polkadot-v0.9.28", default-features = false, optional = true }
<<<<<<< HEAD
=======
orml-traits = { git = 'https://github.com/open-web3-stack/open-runtime-module-library', branch= 'polkadot-v0.9.28', default-features = false }
gamedao-traits = { package = "gamedao-traits", path = "../traits", default-features = false }
>>>>>>> b023d59a
sp-io = { git = "https://github.com/paritytech/substrate.git", branch = "polkadot-v0.9.28", default-features=false }

orml-traits = { git = "https://github.com/open-web3-stack/open-runtime-module-library.git", branch= "polkadot-v0.9.28", default-features = false }
gamedao-traits = { package = "gamedao-traits", path = "../traits", default-features = false }

[dev-dependencies]
sp-runtime = { git = "https://github.com/paritytech/substrate", branch = "polkadot-v0.9.28" }
sp-core = { git = "https://github.com/paritytech/substrate", branch = "polkadot-v0.9.28" }

frame-support-test = { git = "https://github.com/paritytech/substrate.git", branch = "polkadot-v0.9.28" }
pallet-balances = { default-features = false, git = "https://github.com/paritytech/substrate", branch = "polkadot-v0.9.28" }
pallet-timestamp = { default-features = false, git = "https://github.com/paritytech/substrate", branch = "polkadot-v0.9.28" }

<<<<<<< HEAD
orml-currencies = { git = "https://github.com/open-web3-stack/open-runtime-module-library.git", branch= "polkadot-v0.9.28", default-features = false }
orml-tokens = { git = "https://github.com/open-web3-stack/open-runtime-module-library.git", branch= "polkadot-v0.9.28", default-features = false }
=======
orml-tokens = { git = 'https://github.com/open-web3-stack/open-runtime-module-library', branch= 'polkadot-v0.9.28', default-features = false }
orml-currencies = { git = 'https://github.com/open-web3-stack/open-runtime-module-library', branch= 'polkadot-v0.9.28', default-features = false }
>>>>>>> b023d59a

gamedao-control = { path = "../control", default-features = true }
gamedao-flow = { path = "../flow", default-features = true }

[features]
default = ["std"]
runtime-benchmarks = ["frame-benchmarking"]
std = [
	"codec/std",
	"serde/std",
	"scale-info/std",

	"frame-support/std",
	"frame-system/std",
	"frame-benchmarking/std",

	"sp-core/std",
	"sp-std/std",
	"sp-runtime/std",

	"orml-traits/std",
	"orml-tokens/std",
	"orml-currencies/std",

	"gamedao-traits/std"
]
try-runtime = ["frame-support/try-runtime"]<|MERGE_RESOLUTION|>--- conflicted
+++ resolved
@@ -29,14 +29,9 @@
 frame-support = { git = "https://github.com/paritytech/substrate", branch = "polkadot-v0.9.28", default-features = false }
 frame-system = { git = "https://github.com/paritytech/substrate", branch = "polkadot-v0.9.28", default-features = false }
 frame-benchmarking = { git = "https://github.com/paritytech/substrate", branch = "polkadot-v0.9.28", default-features = false, optional = true }
-<<<<<<< HEAD
-=======
-orml-traits = { git = 'https://github.com/open-web3-stack/open-runtime-module-library', branch= 'polkadot-v0.9.28', default-features = false }
-gamedao-traits = { package = "gamedao-traits", path = "../traits", default-features = false }
->>>>>>> b023d59a
 sp-io = { git = "https://github.com/paritytech/substrate.git", branch = "polkadot-v0.9.28", default-features=false }
 
-orml-traits = { git = "https://github.com/open-web3-stack/open-runtime-module-library.git", branch= "polkadot-v0.9.28", default-features = false }
+orml-traits = { git = 'https://github.com/open-web3-stack/open-runtime-module-library', branch= 'polkadot-v0.9.28', default-features = false }
 gamedao-traits = { package = "gamedao-traits", path = "../traits", default-features = false }
 
 [dev-dependencies]
@@ -47,13 +42,8 @@
 pallet-balances = { default-features = false, git = "https://github.com/paritytech/substrate", branch = "polkadot-v0.9.28" }
 pallet-timestamp = { default-features = false, git = "https://github.com/paritytech/substrate", branch = "polkadot-v0.9.28" }
 
-<<<<<<< HEAD
-orml-currencies = { git = "https://github.com/open-web3-stack/open-runtime-module-library.git", branch= "polkadot-v0.9.28", default-features = false }
-orml-tokens = { git = "https://github.com/open-web3-stack/open-runtime-module-library.git", branch= "polkadot-v0.9.28", default-features = false }
-=======
 orml-tokens = { git = 'https://github.com/open-web3-stack/open-runtime-module-library', branch= 'polkadot-v0.9.28', default-features = false }
 orml-currencies = { git = 'https://github.com/open-web3-stack/open-runtime-module-library', branch= 'polkadot-v0.9.28', default-features = false }
->>>>>>> b023d59a
 
 gamedao-control = { path = "../control", default-features = true }
 gamedao-flow = { path = "../flow", default-features = true }
