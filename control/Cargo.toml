--- conflicted
+++ resolved
@@ -32,12 +32,7 @@
 
 pallet-balances = {  default-features = false, git = "https://github.com/paritytech/substrate", branch = "polkadot-v0.9.28" }
 
-<<<<<<< HEAD
-orml-traits = { git = "https://github.com/open-web3-stack/open-runtime-module-library.git", branch= "polkadot-v0.9.28", default-features = false }
-
-=======
 orml-traits = { git = 'https://github.com/open-web3-stack/open-runtime-module-library', branch= 'polkadot-v0.9.28', default-features = false }
->>>>>>> b023d59a
 gamedao-traits = { package = "gamedao-traits", path = "../traits", default-features = false }
 
 # tangram = { package = "module-tangram", path = "../../zero/tangram", default-features = false }
@@ -47,13 +42,8 @@
 sp-core = { git = "https://github.com/paritytech/substrate", branch = "polkadot-v0.9.28" }
 frame-support-test = { git = "https://github.com/paritytech/substrate.git", branch = "polkadot-v0.9.28" }
 pallet-balances = { default-features = false, git = "https://github.com/paritytech/substrate", branch = "polkadot-v0.9.28" }
-<<<<<<< HEAD
-orml-currencies = { git = "https://github.com/open-web3-stack/open-runtime-module-library.git", branch= "polkadot-v0.9.28", default-features = false }
-orml-tokens = { git = "https://github.com/open-web3-stack/open-runtime-module-library.git", branch= "polkadot-v0.9.28", default-features = false }
-=======
 orml-tokens = { git = 'https://github.com/open-web3-stack/open-runtime-module-library', branch= 'polkadot-v0.9.28', default-features = false }
 orml-currencies = { git = 'https://github.com/open-web3-stack/open-runtime-module-library', branch= 'polkadot-v0.9.28', default-features = false }
->>>>>>> b023d59a
 
 [features]
 default = ["std"]
