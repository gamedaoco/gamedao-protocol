--- conflicted
+++ resolved
@@ -25,7 +25,7 @@
 
 impl SubstrateCli for Cli {
 	fn impl_name() -> String {
-		"SUBZΞRO".into()
+		"Substrate Node".into()
 	}
 
 	fn impl_version() -> String {
@@ -41,7 +41,7 @@
 	}
 
 	fn support_url() -> String {
-		"https://github.com/playzero/subzero/issues/new".into()
+		"https://github.com/paritytech/substrate/issues/new".into()
 	}
 
 	fn copyright_start_year() -> i32 {
@@ -49,20 +49,6 @@
 	}
 
 	fn load_spec(&self, id: &str) -> std::result::Result<Box<dyn sc_service::ChainSpec>, String> {
-<<<<<<< HEAD
-		Ok(match id {
-
-			"dev" => Box::new(chain_spec::development_config()),
-			"local" => Box::new(chain_spec::local_testnet_config()),
-			"staging" => Box::new(chain_spec::staging_testnet_config()),
-			"" | "alphaville" => Box::new(chain_spec::zero_alphaville_config()?),
-
-			path => Box::new(chain_spec::ChainSpec::from_json_file(
-				std::path::PathBuf::from(path),
-			)?),
-
-		})
-=======
 		let spec =
 			match id {
 				"" => return Err("Please specify which chain you want to run, e.g. --dev or --chain=local".into()),
@@ -75,7 +61,6 @@
 				)?),
 			};
 		Ok(spec)
->>>>>>> 478e2cfb
 	}
 
 	fn native_runtime_version(_: &Box<dyn ChainSpec>) -> &'static RuntimeVersion {
