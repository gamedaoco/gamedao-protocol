// This file is part of Substrate.

// Copyright (C) 2019-2021 Parity Technologies (UK) Ltd.
// SPDX-License-Identifier: GPL-3.0-or-later WITH Classpath-exception-2.0

// This program is free software: you can redistribute it and/or modify
// it under the terms of the GNU General Public License as published by
// the Free Software Foundation, either version 3 of the License, or
// (at your option) any later version.

// This program is distributed in the hope that it will be useful,
// but WITHOUT ANY WARRANTY; without even the implied warranty of
// MERCHANTABILITY or FITNESS FOR A PARTICULAR PURPOSE. See the
// GNU General Public License for more details.

// You should have received a copy of the GNU General Public License
// along with this program. If not, see <https://www.gnu.org/licenses/>.

use crate::chain_spec::ChainSpec;
use log::info;
use wasm_bindgen::prelude::*;
use browser_utils::{
	Client,
	browser_configuration, init_logging_and_telemetry, set_console_error_panic_hook,
};

/// Starts the client.
#[wasm_bindgen]
pub async fn start_client(chain_spec: Option<String>, log_level: String) -> Result<Client, JsValue> {
	start_inner(chain_spec, log_level)
		.await
		.map_err(|err| JsValue::from_str(&err.to_string()))
}

async fn start_inner(
	chain_spec: Option<String>,
	log_directives: String,
) -> Result<Client, Box<dyn std::error::Error>> {
	set_console_error_panic_hook();
	let telemetry_worker = init_logging_and_telemetry(&log_directives)?;
	let chain_spec = match chain_spec {
		Some(chain_spec) => ChainSpec::from_json_bytes(chain_spec.as_bytes().to_vec())
			.map_err(|e| format!("{:?}", e))?,
		None => crate::chain_spec::development_config(),
	};

	let telemetry_handle = telemetry_worker.handle();
	let config = browser_configuration(
		chain_spec,
		Some(telemetry_handle),
	).await?;

	info!("SUBZΞRO");
	info!("✌️  version {}", config.impl_version);
<<<<<<< HEAD
	info!("❤️  powered by Substrate");
=======
	info!("❤️  by Parity Technologies, 2017-2021");
>>>>>>> 478e2cfb
	info!("📋 Chain specification: {}", config.chain_spec.name());
	info!("🏷 Node name: {}", config.network.node_name);
	info!("👤 Role: {:?}", config.role);

	// Create the service. This is the most heavy initialization step.
	let (task_manager, rpc_handlers) =
		crate::service::new_light_base(config)
			.map(|(components, rpc_handlers, _, _, _, _)| (components, rpc_handlers))
			.map_err(|e| format!("{:?}", e))?;

	task_manager.spawn_handle().spawn("telemetry", telemetry_worker.run());

	Ok(browser_utils::start_client(task_manager, rpc_handlers))
}<|MERGE_RESOLUTION|>--- conflicted
+++ resolved
@@ -50,13 +50,9 @@
 		Some(telemetry_handle),
 	).await?;
 
-	info!("SUBZΞRO");
+	info!("Substrate browser node");
 	info!("✌️  version {}", config.impl_version);
-<<<<<<< HEAD
-	info!("❤️  powered by Substrate");
-=======
 	info!("❤️  by Parity Technologies, 2017-2021");
->>>>>>> 478e2cfb
 	info!("📋 Chain specification: {}", config.chain_spec.name());
 	info!("🏷 Node name: {}", config.network.node_name);
 	info!("👤 Role: {:?}", config.role);
