[package]
<<<<<<< HEAD
name = "node-cli"
version = "2.0.0"
authors = ["ZΞRO Technologies <play@zero.io>"]
description = "Z Ξ R O   A L P H A V I L L E"
=======
name = "subzero-cli"
# this is the base version of subzero
# we use semver for versioning cli and the runime:
# NETWORK.PATCH.IMPL == 1.spec.impl
version = "2.0.1"
authors = ["zero collective <play@zero.io>"]
description = "videogames x metaverse"
>>>>>>> 478e2cfb
build = "build.rs"
edition = "2018"
license = "GPL-3.0-or-later WITH Classpath-exception-2.0"
default-run = "subzero"
homepage = "https://zero.io"
repository = "https://github.com/playzero/subzero/"

[package.metadata.wasm-pack.profile.release]
# `wasm-opt` has some problems on linux, see
# https://github.com/rustwasm/wasm-pack/issues/781 etc.
wasm-opt = false

[package.metadata.docs.rs]
targets = ["x86_64-unknown-linux-gnu"]

[badges]
<<<<<<< HEAD
# travis-ci = { repository = "paritytech/substrate" }
maintenance = { status = "actively-developed" }
# is-it-maintained-issue-resolution = { repository = "paritytech/substrate" }
# is-it-maintained-open-issues = { repository = "paritytech/substrate" }
=======
travis-ci = { repository = "playzero/subzero" }
maintenance = { status = "actively-developed" }
is-it-maintained-issue-resolution = { repository = "playzero/subzero" }
is-it-maintained-open-issues = { repository = "playzero/subzero" }
>>>>>>> 478e2cfb

[[bin]]
name = "subzero"
path = "bin/main.rs"
required-features = ["cli"]

[lib]
crate-type = ["cdylib", "rlib"]

[dependencies]
# third-party dependencies
codec = { package = "parity-scale-codec", version = "2.0.0" }
serde = { version = "1.0.102", features = ["derive"] }
futures = { version = "0.3.9", features = ["compat"] }
hex-literal = "0.3.1"
log = "0.4.8"
rand = "0.7.2"
structopt = { version = "0.3.8", optional = true }
parking_lot = "0.11.1"

# primitives
sp-authority-discovery = { version = "3.0.0",  path = "../../../primitives/authority-discovery" }
sp-consensus-babe = { version = "0.9.0", path = "../../../primitives/consensus/babe" }
grandpa-primitives = { version = "3.0.0", package = "sp-finality-grandpa", path = "../../../primitives/finality-grandpa" }
sp-core = { version = "3.0.0", path = "../../../primitives/core" }
sp-runtime = { version = "3.0.0", path = "../../../primitives/runtime" }
sp-timestamp = { version = "3.0.0", default-features = false, path = "../../../primitives/timestamp" }
sp-inherents = { version = "3.0.0", path = "../../../primitives/inherents" }
sp-keyring = { version = "3.0.0", path = "../../../primitives/keyring" }
sp-keystore = { version = "0.9.0", path = "../../../primitives/keystore" }
sp-io = { version = "3.0.0", path = "../../../primitives/io" }
sp-consensus = { version = "0.9.0", path = "../../../primitives/consensus/common" }
sp-transaction-pool = { version = "3.0.0", path = "../../../primitives/transaction-pool" }

# client dependencies
sc-client-api = { version = "3.0.0", path = "../../../client/api" }
sc-chain-spec = { version = "3.0.0", path = "../../../client/chain-spec" }
sc-consensus = { version = "0.9.0", path = "../../../client/consensus/common" }
sc-transaction-pool = { version = "3.0.0", path = "../../../client/transaction-pool" }
sc-network = { version = "0.9.0", path = "../../../client/network" }
sc-consensus-slots = { version = "0.9.0", path = "../../../client/consensus/slots" }
sc-consensus-babe = { version = "0.9.0", path = "../../../client/consensus/babe" }
grandpa = { version = "0.9.0", package = "sc-finality-grandpa", path = "../../../client/finality-grandpa" }
sc-client-db = { version = "0.9.0", default-features = false, path = "../../../client/db" }
sc-offchain = { version = "3.0.0", path = "../../../client/offchain" }
sc-rpc = { version = "3.0.0", path = "../../../client/rpc" }
sc-basic-authorship = { version = "0.9.0", path = "../../../client/basic-authorship" }
sc-service = { version = "0.9.0", default-features = false, path = "../../../client/service" }
sc-tracing = { version = "3.0.0", path = "../../../client/tracing" }
sc-telemetry = { version = "3.0.0", path = "../../../client/telemetry" }
sc-authority-discovery = { version = "0.9.0",  path = "../../../client/authority-discovery" }
sc-finality-grandpa-warp-sync = { version = "0.8.0", path = "../../../client/finality-grandpa-warp-sync", optional = true }

# frame dependencies
pallet-indices = { version = "3.0.0", path = "../../../frame/indices" }
pallet-timestamp = { version = "3.0.0", default-features = false, path = "../../../frame/timestamp" }
pallet-contracts = { version = "2.0.0", path = "../../../frame/contracts" }
frame-system = { version = "3.0.0", path = "../../../frame/system" }
pallet-balances = { version = "3.0.0", path = "../../../frame/balances" }
pallet-transaction-payment = { version = "3.0.0", path = "../../../frame/transaction-payment" }
frame-support = { version = "3.0.0", default-features = false, path = "../../../frame/support" }
pallet-im-online = { version = "3.0.0", default-features = false, path = "../../../frame/im-online" }
pallet-authority-discovery = { version = "3.0.0", path = "../../../frame/authority-discovery" }
pallet-staking = { version = "3.0.0", path = "../../../frame/staking" }
pallet-grandpa = { version = "3.0.0", path = "../../../frame/grandpa" }

# node-specific dependencies
node-runtime = { version = "2.0.0", path = "../runtime" }
node-rpc = { version = "2.0.0", path = "../rpc" }
node-primitives = { version = "2.0.0", path = "../primitives" }
node-executor = { version = "2.0.0", path = "../executor" }

# CLI-specific dependencies
sc-cli = { version = "0.9.0", optional = true, path = "../../../client/cli" }
frame-benchmarking-cli = { version = "3.0.0", optional = true, path = "../../../utils/frame/benchmarking-cli" }
node-inspect = { version = "0.8.0", optional = true, path = "../inspect" }

# WASM-specific dependencies
wasm-bindgen = { version = "0.2.57", optional = true }
wasm-bindgen-futures = { version = "0.4.18", optional = true }
browser-utils = { package = "substrate-browser-utils", path = "../../../utils/browser", optional = true, version = "0.9.0"}

[target.'cfg(target_arch="x86_64")'.dependencies]
node-executor = { version = "2.0.0", path = "../executor", features = [ "wasmtime" ] }
sc-cli = { version = "0.9.0", optional = true, path = "../../../client/cli", features = [ "wasmtime" ] }
sc-service = { version = "0.9.0", default-features = false, path = "../../../client/service", features = [ "wasmtime" ] }
sp-trie = { version = "3.0.0", default-features = false, path = "../../../primitives/trie", features = ["memory-tracker"] }

[dev-dependencies]
sc-keystore = { version = "3.0.0", path = "../../../client/keystore" }
sc-consensus = { version = "0.9.0", path = "../../../client/consensus/common" }
sc-consensus-babe = { version = "0.9.0", features = ["test-helpers"], path = "../../../client/consensus/babe" }
sc-consensus-epochs = { version = "0.9.0", path = "../../../client/consensus/epochs" }
sc-service-test = { version = "2.0.0", path = "../../../client/service/test" }
futures = "0.3.9"
tempfile = "3.1.0"
assert_cmd = "1.0"
nix = "0.19"
serde_json = "1.0"
regex = "1"
platforms = "1.1"

[build-dependencies]
structopt = { version = "0.3.8", optional = true }
node-inspect = { version = "0.8.0", optional = true, path = "../inspect" }
frame-benchmarking-cli = { version = "3.0.0", optional = true, path = "../../../utils/frame/benchmarking-cli" }
substrate-build-script-utils = { version = "3.0.0", optional = true, path = "../../../utils/build-script-utils" }
substrate-frame-cli = { version = "3.0.0", optional = true, path = "../../../utils/frame/frame-utilities-cli" }

[build-dependencies.sc-cli]
version = "0.9.0"
package = "sc-cli"
path = "../../../client/cli"
optional = true

[features]
default = [ "cli" ]
browser = [
	"browser-utils",
	"wasm-bindgen",
	"wasm-bindgen-futures",
]
cli = [
	"node-executor/wasmi-errno",
	"node-inspect",
	"sc-cli",
	"frame-benchmarking-cli",
	"substrate-frame-cli",
	"sc-service/db",
	"sc-finality-grandpa-warp-sync",
	"structopt",
	"substrate-build-script-utils",
]
runtime-benchmarks = [
	"node-runtime/runtime-benchmarks",
	"frame-benchmarking-cli",
]<|MERGE_RESOLUTION|>--- conflicted
+++ resolved
@@ -1,10 +1,4 @@
 [package]
-<<<<<<< HEAD
-name = "node-cli"
-version = "2.0.0"
-authors = ["ZΞRO Technologies <play@zero.io>"]
-description = "Z Ξ R O   A L P H A V I L L E"
-=======
 name = "subzero-cli"
 # this is the base version of subzero
 # we use semver for versioning cli and the runime:
@@ -12,7 +6,6 @@
 version = "2.0.1"
 authors = ["zero collective <play@zero.io>"]
 description = "videogames x metaverse"
->>>>>>> 478e2cfb
 build = "build.rs"
 edition = "2018"
 license = "GPL-3.0-or-later WITH Classpath-exception-2.0"
@@ -29,17 +22,10 @@
 targets = ["x86_64-unknown-linux-gnu"]
 
 [badges]
-<<<<<<< HEAD
-# travis-ci = { repository = "paritytech/substrate" }
-maintenance = { status = "actively-developed" }
-# is-it-maintained-issue-resolution = { repository = "paritytech/substrate" }
-# is-it-maintained-open-issues = { repository = "paritytech/substrate" }
-=======
 travis-ci = { repository = "playzero/subzero" }
 maintenance = { status = "actively-developed" }
 is-it-maintained-issue-resolution = { repository = "playzero/subzero" }
 is-it-maintained-open-issues = { repository = "playzero/subzero" }
->>>>>>> 478e2cfb
 
 [[bin]]
 name = "subzero"
