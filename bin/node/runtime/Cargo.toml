--- conflicted
+++ resolved
@@ -1,14 +1,4 @@
 [package]
-<<<<<<< HEAD
-name = 'node-runtime'
-version = '2.0.0'
-authors = ['Parity Technologies <admin@parity.io>']
-edition = '2018'
-build = 'build.rs'
-license = 'Apache-2.0'
-homepage = 'https://substrate.dev'
-repository = 'https://github.com/paritytech/substrate/'
-=======
 name = "node-runtime"
 version = "2.0.1"
 authors = ["Parity Technologies <admin@parity.io>"]
@@ -17,140 +7,13 @@
 license = "Apache-2.0"
 homepage = "https://substrate.dev"
 repository = "https://github.com/paritytech/substrate/"
->>>>>>> 478e2cfb
 
 [package.metadata.docs.rs]
-targets = [
-	'x86_64-unknown-linux-gnu'
-]
+targets = ["x86_64-unknown-linux-gnu"]
 
 [dependencies]
 
 # third-party dependencies
-<<<<<<< HEAD
-
-codec = { package = 'parity-scale-codec', version = '1.3.4', default-features = false, features = ['derive'] }
-serde = { optional = true, version = '1.0.101' }
-
-integer-sqrt = { version = '0.1.2' }
-static_assertions = '1.1.0'
-hex-literal = { version = '0.3.1', optional = true }
-
-# primitives
-
-sp-consensus-babe = { version = '0.8.0', default-features = false, path = '../../../primitives/consensus/babe' }
-sp-consensus-aura = { version = '0.8.0', default-features = false, path = '../../../primitives/consensus/aura' }
-
-sp-authority-discovery = { version = '2.0.0', default-features = false, path = '../../../primitives/authority-discovery' }
-sp-block-builder = { path = '../../../primitives/block-builder', default-features = false, version = '2.0.0'}
-sp-inherents = { version = '2.0.0', default-features = false, path = '../../../primitives/inherents' }
-node-primitives = { version = '2.0.0', default-features = false, path = '../primitives' }
-sp-offchain = { version = '2.0.0', default-features = false, path = '../../../primitives/offchain' }
-sp-core = { version = '2.0.0', default-features = false, path = '../../../primitives/core' }
-sp-std = { version = '2.0.0', default-features = false, path = '../../../primitives/std' }
-sp-api = { version = '2.0.0', default-features = false, path = '../../../primitives/api' }
-sp-runtime = { version = '2.0.0', default-features = false, path = '../../../primitives/runtime' }
-sp-staking = { version = '2.0.0', default-features = false, path = '../../../primitives/staking' }
-sp-keyring = { version = '2.0.0', optional = true, path = '../../../primitives/keyring' }
-sp-session = { version = '2.0.0', default-features = false, path = '../../../primitives/session' }
-sp-transaction-pool = { version = '2.0.0', default-features = false, path = '../../../primitives/transaction-pool' }
-sp-version = { version = '2.0.0', default-features = false, path = '../../../primitives/version' }
-
-# frame
-
-frame-executive = { version = '2.0.0', default-features = false, path = '../../../frame/executive' }
-frame-benchmarking = { version = '2.0.0', default-features = false, path = '../../../frame/benchmarking', optional = true }
-frame-support = { version = '2.0.0', default-features = false, path = '../../../frame/support' }
-frame-system = { version = '2.0.0', default-features = false, path = '../../../frame/system' }
-frame-system-benchmarking = { version = '2.0.0', default-features = false, path = '../../../frame/system/benchmarking', optional = true }
-frame-system-rpc-runtime-api = { version = '2.0.0', default-features = false, path = '../../../frame/system/rpc/runtime-api/' }
-
-# pallets
-
-pallet-authority-discovery = { version = '2.0.0', default-features = false, path = '../../../frame/authority-discovery' }
-pallet-authorship = { version = '2.0.0', default-features = false, path = '../../../frame/authorship' }
-pallet-babe = { version = '2.0.0', default-features = false, path = '../../../frame/babe' }
-pallet-aura = { version = '2.0.0', default-features = false, path = '../../../frame/aura' }
-pallet-balances = { version = '2.0.0', default-features = false, path = '../../../frame/balances' }
-pallet-collective = { version = '2.0.0', default-features = false, path = '../../../frame/collective' }
-pallet-democracy = { version = '2.0.0', default-features = false, path = '../../../frame/democracy' }
-pallet-elections-phragmen = { version = '2.0.0', default-features = false, path = '../../../frame/elections-phragmen' }
-pallet-finality-tracker = { version = '2.0.0', default-features = false, path = '../../../frame/finality-tracker' }
-pallet-grandpa = { version = '2.0.0', default-features = false, path = '../../../frame/grandpa' }
-pallet-im-online = { version = '2.0.0', default-features = false, path = '../../../frame/im-online' }
-pallet-indices = { version = '2.0.0', default-features = false, path = '../../../frame/indices' }
-pallet-identity = { version = '2.0.0', default-features = false, path = '../../../frame/identity' }
-pallet-membership = { version = '2.0.0', default-features = false, path = '../../../frame/membership' }
-pallet-multisig = { version = '2.0.0', default-features = false, path = '../../../frame/multisig' }
-pallet-offences = { version = '2.0.0', default-features = false, path = '../../../frame/offences' }
-pallet-offences-benchmarking = { version = '2.0.0', path = '../../../frame/offences/benchmarking', default-features = false, optional = true }
-pallet-proxy = { version = '2.0.0', default-features = false, path = '../../../frame/proxy' }
-pallet-randomness-collective-flip = { version = '2.0.0', default-features = false, path = '../../../frame/randomness-collective-flip' }
-pallet-recovery = { version = '2.0.0', default-features = false, path = '../../../frame/recovery' }
-pallet-session = { version = '2.0.0', features = ['historical'], path = '../../../frame/session', default-features = false }
-pallet-session-benchmarking = { version = '2.0.0', path = '../../../frame/session/benchmarking', default-features = false, optional = true }
-pallet-staking = { version = '2.0.0', default-features = false, path = '../../../frame/staking' }
-pallet-staking-reward-curve = { version = '2.0.0', default-features = false, path = '../../../frame/staking/reward-curve' }
-pallet-scheduler = { version = '2.0.0', default-features = false, path = '../../../frame/scheduler' }
-pallet-society = { version = '2.0.0', default-features = false, path = '../../../frame/society' }
-pallet-sudo = { version = '2.0.0', default-features = false, path = '../../../frame/sudo' }
-pallet-timestamp = { version = '2.0.0', default-features = false, path = '../../../frame/timestamp' }
-pallet-treasury = { version = '2.0.0', default-features = false, path = '../../../frame/treasury' }
-pallet-utility = { version = '2.0.0', default-features = false, path = '../../../frame/utility' }
-pallet-transaction-payment = { version = '2.0.0', default-features = false, path = '../../../frame/transaction-payment' }
-pallet-transaction-payment-rpc-runtime-api = { version = '2.0.0', default-features = false, path = '../../../frame/transaction-payment/rpc/runtime-api/' }
-pallet-vesting = { version = '2.0.0', default-features = false, path = '../../../frame/vesting' }
-
-# contracts
-
-pallet-contracts = { version = '2.0.0', default-features = false, path = '../../../frame/contracts' }
-pallet-contracts-primitives = { version = '2.0.0', default-features = false, path = '../../../frame/contracts/common/' }
-pallet-contracts-rpc-runtime-api = { version = '0.8.0', default-features = false, path = '../../../frame/contracts/rpc/runtime-api/' }
-
-# offchain worker
-
-# evm
-
-# pallet-ethereum = { version = '0.1.0', default-features = false, path = '../../../vendors/frontier/frame/ethereum' }
-# pallet-evm = { version = '2.0.0', default-features = false, path = '../../../frame/evm' }
-
-# modules
-
-module-crowdfunding = { default-features = false, path = '../../../modules/crowdfunding' }
-# module-nft = { default-features = false, path = '../../../modules/nft' }
-# module-identity
-# module-synapse
-# module-synapse-mogwai
-# module-skill = { version = '0.0.1', default-features = false, path = '../../../modules/skillz' }
-
-# chainlink
-
-# pallet-chainlink = { default_features = false, path = '../../../vendors/chainlink-polkadot/pallet-chainlink' }
-
-# orml
-
-# orml-currencies = { path = '../../../vendors/orml/currencies', default-features = false }
-# orml-tokens = { path = '../../../vendors/orml/tokens', default-features = false }
-# orml-traits = { path = '../../../vendors/orml/traits', default-features = false }
-# orml-nft = { path = '../../../vendors/orml/nft', default-features = false }
-
-# orml-auction = { path = '../../../vendors/orml/auction', default-features = false }
-# orml-authority = { path = '../../../vendors/orml/authority', default-features = false }
-# orml-benchmarking = { path = '../../../vendors/orml/benchmarking', default-features = false, optional = true }
-# orml-oracle = { path = '../../../vendors/orml/oracle', default-features = false }
-# orml-oracle-rpc-runtime-api = { path = '../../../vendors/orml/oracle/rpc/runtime-api', default-features = false }
-# orml-gradually-update = { path = '../../../vendors/orml/gradually-update', default-features = false }
-# orml-vesting = { path = '../../../vendors/orml/vesting', default-features = false }
-# orml-rewards = { path = '../../../vendors/orml/rewards', default-features = false }
-
-#
-
-[build-dependencies]
-wasm-builder-runner = { version = '1.0.5', package = 'substrate-wasm-builder-runner', path = '../../../utils/wasm-builder-runner' }
-
-[dev-dependencies]
-sp-io = { version = '2.0.0', path = '../../../primitives/io' }
-=======
 codec = { package = "parity-scale-codec", version = "2.0.0", default-features = false, features = ["derive"] }
 serde = { version = "1.0.102", optional = true }
 static_assertions = "1.1.0"
@@ -225,135 +88,11 @@
 
 [dev-dependencies]
 sp-io = { version = "3.0.0", path = "../../../primitives/io" }
->>>>>>> 478e2cfb
 
 [features]
-default = ['std']
-with-tracing = [ 'frame-executive/with-tracing' ]
+default = ["std"]
+with-tracing = [ "frame-executive/with-tracing" ]
 std = [
-<<<<<<< HEAD
-
-	'serde',
-	'codec/std',
-
-	'sp-authority-discovery/std',
-	'pallet-authority-discovery/std',
-	'pallet-authorship/std',
-
-	'sp-consensus-babe/std',
-	'pallet-babe/std',
-
-	'sp-consensus-aura/std',
-	'pallet-aura/std',
-
-	'pallet-balances/std',
-	'sp-block-builder/std',
-	'pallet-collective/std',
-	'pallet-contracts/std',
-	'pallet-contracts-primitives/std',
-	'pallet-contracts-rpc-runtime-api/std',
-	'pallet-democracy/std',
-	'pallet-elections-phragmen/std',
-	'frame-executive/std',
-	'pallet-finality-tracker/std',
-	'pallet-grandpa/std',
-	'pallet-im-online/std',
-	'pallet-indices/std',
-	'sp-inherents/std',
-	'pallet-membership/std',
-	'pallet-multisig/std',
-	'pallet-identity/std',
-	'pallet-scheduler/std',
-	'node-primitives/std',
-	'sp-offchain/std',
-	'pallet-offences/std',
-	'pallet-proxy/std',
-	'sp-core/std',
-	'pallet-randomness-collective-flip/std',
-	'sp-std/std',
-	'serde',
-	'pallet-session/std',
-	'sp-api/std',
-	'sp-runtime/std',
-	'sp-staking/std',
-	'pallet-staking/std',
-	'sp-keyring',
-	'sp-session/std',
-	'pallet-sudo/std',
-	'frame-support/std',
-	'frame-benchmarking/std',
-	'frame-system-rpc-runtime-api/std',
-	'frame-system/std',
-	'pallet-timestamp/std',
-	'pallet-transaction-payment-rpc-runtime-api/std',
-	'pallet-transaction-payment/std',
-	'pallet-treasury/std',
-	'sp-transaction-pool/std',
-	'pallet-utility/std',
-	'sp-version/std',
-	'pallet-society/std',
-	'pallet-recovery/std',
-	'pallet-vesting/std',
-
-	# chainlink
-
-	# 'pallet-chainlink/std',
-
-	#
-
-	# 'orml-traits/std',
-	# 'orml-currencies/std',
-	# 'orml-tokens/std',
-	# 'orml-nft/std',
-
-	# 'orml-auction/std',
-	# 'orml-authority/std',
-	# 'orml-benchmarking/std',
-	# 'orml-oracle/std',
-	# 'orml-oracle-rpc-runtime-api/std',
-	# 'orml-gradually-update/std',
-	# 'orml-vesting/std',
-	# 'orml-rewards/std',
-
-	# 'pallet-evm/std',
-	# 'pallet-ethereum/std',
-	# 'pallet-assets/std',
-
-	# zero
-
-	'module-crowdfunding/std',
-	# 'module-nft/std',
-
-]
-runtime-benchmarks = [
-	'frame-benchmarking',
-	'frame-support/runtime-benchmarks',
-	'frame-system/runtime-benchmarks',
-	'sp-runtime/runtime-benchmarks',
-	'pallet-babe/runtime-benchmarks',
-	'pallet-balances/runtime-benchmarks',
-	'pallet-collective/runtime-benchmarks',
-	'pallet-contracts/runtime-benchmarks',
-	'pallet-democracy/runtime-benchmarks',
-	'pallet-elections-phragmen/runtime-benchmarks',
-	'pallet-grandpa/runtime-benchmarks',
-	'pallet-identity/runtime-benchmarks',
-	'pallet-im-online/runtime-benchmarks',
-	'pallet-indices/runtime-benchmarks',
-	'pallet-multisig/runtime-benchmarks',
-	'pallet-proxy/runtime-benchmarks',
-	'pallet-scheduler/runtime-benchmarks',
-	'pallet-society/runtime-benchmarks',
-	'pallet-staking/runtime-benchmarks',
-	'pallet-timestamp/runtime-benchmarks',
-	'pallet-treasury/runtime-benchmarks',
-	'pallet-utility/runtime-benchmarks',
-	'pallet-vesting/runtime-benchmarks',
-	'pallet-offences-benchmarking',
-	'pallet-session-benchmarking',
-	'frame-system-benchmarking',
-	'hex-literal',
-=======
 	"sp-authority-discovery/std",
 	"pallet-assets/std",
 	"pallet-authority-discovery/std",
@@ -446,5 +185,4 @@
 	"pallet-session-benchmarking",
 	"frame-system-benchmarking",
 	"hex-literal",
->>>>>>> 478e2cfb
 ]