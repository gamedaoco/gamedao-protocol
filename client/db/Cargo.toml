[package]
name = "sc-client-db"
<<<<<<< HEAD
version = "0.8.1"
=======
version = "0.9.0"
>>>>>>> 49a4103f
authors = ["Parity Technologies <admin@parity.io>"]
edition = "2018"
license = "GPL-3.0-or-later WITH Classpath-exception-2.0"
homepage = "https://substrate.dev"
repository = "https://github.com/paritytech/substrate/"
description = "Client backend that uses RocksDB database as storage."
readme = "README.md"

[package.metadata.docs.rs]
targets = ["x86_64-unknown-linux-gnu"]

[dependencies]
parking_lot = "0.11.1"
log = "0.4.8"
kvdb = "0.9.0"
kvdb-rocksdb = { version = "0.11.0", optional = true }
kvdb-memorydb = "0.9.0"
linked-hash-map = "0.5.2"
hash-db = "0.15.2"
parity-util-mem = { version = "0.9.0", default-features = false, features = ["std"] }
codec = { package = "parity-scale-codec", version = "2.0.0", features = ["derive"] }
blake2-rfc = "0.2.18"

sc-client-api = { version = "3.0.0", path = "../api" }
sp-arithmetic = { version = "3.0.0", path = "../../primitives/arithmetic" }
sp-core = { version = "3.0.0", path = "../../primitives/core" }
sp-runtime = { version = "3.0.0", path = "../../primitives/runtime" }
sp-state-machine = { version = "0.9.0", path = "../../primitives/state-machine" }
sc-executor = { version = "0.9.0", path = "../executor" }
sc-state-db = { version = "0.9.0", path = "../state-db" }
sp-trie = { version = "3.0.0", path = "../../primitives/trie" }
sp-consensus = { version = "0.9.0", path = "../../primitives/consensus/common" }
sp-blockchain = { version = "3.0.0", path = "../../primitives/blockchain" }
sp-database = { version = "3.0.0", path = "../../primitives/database" }
parity-db = { version = "0.2.2", optional = true }
prometheus-endpoint = { package = "substrate-prometheus-endpoint", version = "0.9.0", path = "../../utils/prometheus" }

[dev-dependencies]
sp-keyring = { version = "3.0.0", path = "../../primitives/keyring" }
sp-tracing = { version = "3.0.0", path = "../../primitives/tracing" }
substrate-test-runtime-client = { version = "2.0.0", path = "../../test-utils/runtime/client" }
quickcheck = "1.0.3"
kvdb-rocksdb = "0.11.0"
tempfile = "3"

[features]
default = []
test-helpers = []
with-kvdb-rocksdb = ["kvdb-rocksdb"]
with-parity-db = ["parity-db"]<|MERGE_RESOLUTION|>--- conflicted
+++ resolved
@@ -1,10 +1,6 @@
 [package]
 name = "sc-client-db"
-<<<<<<< HEAD
-version = "0.8.1"
-=======
 version = "0.9.0"
->>>>>>> 49a4103f
 authors = ["Parity Technologies <admin@parity.io>"]
 edition = "2018"
 license = "GPL-3.0-or-later WITH Classpath-exception-2.0"
