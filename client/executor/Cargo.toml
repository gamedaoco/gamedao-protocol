[package]
name = "sc-executor"
<<<<<<< HEAD
version = "0.8.1"
=======
version = "0.9.0"
>>>>>>> 49a4103f
authors = ["Parity Technologies <admin@parity.io>"]
edition = "2018"
license = "GPL-3.0-or-later WITH Classpath-exception-2.0"
homepage = "https://substrate.dev"
repository = "https://github.com/paritytech/substrate/"
description = "A crate that provides means of executing/dispatching calls into the runtime."
documentation = "https://docs.rs/sc-executor"
readme = "README.md"

[package.metadata.docs.rs]
targets = ["x86_64-unknown-linux-gnu"]

[dependencies]
derive_more = "0.99.2"
codec = { package = "parity-scale-codec", version = "2.0.0" }
sp-io = { version = "3.0.0", path = "../../primitives/io" }
sp-core = { version = "3.0.0", path = "../../primitives/core" }
sp-tasks = { version = "3.0.0", path = "../../primitives/tasks" }
sp-trie = { version = "3.0.0", path = "../../primitives/trie" }
sp-serializer = { version = "3.0.0", path = "../../primitives/serializer" }
sp-version = { version = "3.0.0", path = "../../primitives/version" }
sp-panic-handler = { version = "3.0.0", path = "../../primitives/panic-handler" }
wasmi = "0.6.2"
parity-wasm = "0.41.0"
lazy_static = "1.4.0"
sp-api = { version = "3.0.0", path = "../../primitives/api" }
sp-wasm-interface = { version = "3.0.0", path = "../../primitives/wasm-interface" }
sp-runtime-interface = { version = "3.0.0", path = "../../primitives/runtime-interface" }
sp-externalities = { version = "0.9.0", path = "../../primitives/externalities" }
sc-executor-common = { version = "0.9.0", path = "common" }
sc-executor-wasmi = { version = "0.9.0", path = "wasmi" }
sc-executor-wasmtime = { version = "0.9.0", path = "wasmtime", optional = true }
parking_lot = "0.11.1"
log = "0.4.8"
libsecp256k1 = "0.3.4"

[dev-dependencies]
assert_matches = "1.3.0"
wat = "1.0"
hex-literal = "0.3.1"
sc-runtime-test = { version = "2.0.0", path = "runtime-test" }
substrate-test-runtime = { version = "2.0.0", path = "../../test-utils/runtime" }
<<<<<<< HEAD
sp-state-machine = { version = "0.8.0", path = "../../primitives/state-machine" }
sp-runtime = { version = "2.0.0", path = "../../primitives/runtime" }
sp-tracing = { version = "2.0.0", path = "../../primitives/tracing" }
sc-tracing = { version = "2.0.0", path = "../tracing" }
tracing = "0.1.19"
tracing-subscriber = "0.2.10"
paste = "0.1.6"
=======
sp-state-machine = { version = "0.9.0", path = "../../primitives/state-machine" }
sp-runtime = { version = "3.0.0", path = "../../primitives/runtime" }
sp-tracing = { version = "3.0.0", path = "../../primitives/tracing" }
sc-tracing = { version = "3.0.0", path = "../tracing" }
tracing = "0.1.22"
tracing-subscriber = "0.2.15"
paste = "1.0"
>>>>>>> 49a4103f

[features]
default = [ "std" ]
# This crate does not have `no_std` support, we just require this for tests
std = []
wasm-extern-trace = []
wasmtime = [
	"sc-executor-wasmtime",
]
wasmi-errno = [
	"wasmi/errno"
]<|MERGE_RESOLUTION|>--- conflicted
+++ resolved
@@ -1,10 +1,6 @@
 [package]
 name = "sc-executor"
-<<<<<<< HEAD
-version = "0.8.1"
-=======
 version = "0.9.0"
->>>>>>> 49a4103f
 authors = ["Parity Technologies <admin@parity.io>"]
 edition = "2018"
 license = "GPL-3.0-or-later WITH Classpath-exception-2.0"
@@ -47,15 +43,6 @@
 hex-literal = "0.3.1"
 sc-runtime-test = { version = "2.0.0", path = "runtime-test" }
 substrate-test-runtime = { version = "2.0.0", path = "../../test-utils/runtime" }
-<<<<<<< HEAD
-sp-state-machine = { version = "0.8.0", path = "../../primitives/state-machine" }
-sp-runtime = { version = "2.0.0", path = "../../primitives/runtime" }
-sp-tracing = { version = "2.0.0", path = "../../primitives/tracing" }
-sc-tracing = { version = "2.0.0", path = "../tracing" }
-tracing = "0.1.19"
-tracing-subscriber = "0.2.10"
-paste = "0.1.6"
-=======
 sp-state-machine = { version = "0.9.0", path = "../../primitives/state-machine" }
 sp-runtime = { version = "3.0.0", path = "../../primitives/runtime" }
 sp-tracing = { version = "3.0.0", path = "../../primitives/tracing" }
@@ -63,7 +50,6 @@
 tracing = "0.1.22"
 tracing-subscriber = "0.2.15"
 paste = "1.0"
->>>>>>> 49a4103f
 
 [features]
 default = [ "std" ]
