--- conflicted
+++ resolved
@@ -1,11 +1,7 @@
 [package]
 description = "components for a light client"
 name = "sc-light"
-<<<<<<< HEAD
-version = "2.0.1"
-=======
 version = "3.0.0"
->>>>>>> 49a4103f
 license = "GPL-3.0-or-later WITH Classpath-exception-2.0"
 authors = ["Parity Technologies <admin@parity.io>"]
 edition = "2018"
