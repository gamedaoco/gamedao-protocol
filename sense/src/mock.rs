--- conflicted
+++ resolved
@@ -13,16 +13,6 @@
 
 // Configure a mock runtime to test the pallet.
 frame_support::construct_runtime!(
-<<<<<<< HEAD
-    pub enum Test where
-        Block = Block,
-        NodeBlock = Block,
-        UncheckedExtrinsic = UncheckedExtrinsic,
-    {
-        System: frame_system::{Pallet, Call, Config, Storage, Event<T>},
-        ZeroSense: pallet_sense::{Pallet, Call, Storage, Event<T>},
-    }
-=======
 	pub enum Test where
 		Block = Block,
 		NodeBlock = Block,
@@ -31,7 +21,6 @@
 		System: frame_system::{Pallet, Call, Config, Storage, Event<T>},
 		Sense: pallet_sense::{Pallet, Call, Storage, Event<T>},
 	}
->>>>>>> f98e2214
 );
 
 mod pallet_sense {
