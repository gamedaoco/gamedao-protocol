--- conflicted
+++ resolved
@@ -2,35 +2,12 @@
 use super::*;
 
 #[allow(unused)]
-<<<<<<< HEAD
-use crate::Pallet as ZeroSense;
-=======
 use crate::Pallet as Sense;
->>>>>>> f98e2214
 use frame_benchmarking::{account, benchmarks, impl_benchmark_test_suite};
 use frame_system::RawOrigin;
 use sp_std::vec;
 
 benchmarks! {
-<<<<<<< HEAD
-
-    create_entity {}: _(RawOrigin::Root, account("1", 0, 0), vec![1; 256])
-
-    mod_xp {
-        let caller_origin = <T as frame_system::Config>::Origin::from(RawOrigin::Root);
-        ZeroSense::<T>::create_entity(caller_origin, account("1", 0, 0), vec![1; 1])?;
-    }: _(RawOrigin::Root, account("1", 0, 0), 255)
-
-    mod_rep {
-        let caller_origin = <T as frame_system::Config>::Origin::from(RawOrigin::Root);
-        ZeroSense::<T>::create_entity(caller_origin, account("1", 0, 0), vec![1; 1])?;
-    }: _(RawOrigin::Root, account("1", 0, 0), 255)
-
-    mod_trust {
-        let caller_origin = <T as frame_system::Config>::Origin::from(RawOrigin::Root);
-        ZeroSense::<T>::create_entity(caller_origin, account("1", 0, 0), vec![1; 1])?;
-    }: _(RawOrigin::Root, account("1", 0, 0), 255)
-=======
 
 	create_entity {}: _(RawOrigin::Root, account("1", 0, 0), vec![1; 256])
 
@@ -48,7 +25,6 @@
 		let caller_origin = <T as frame_system::Config>::Origin::from(RawOrigin::Root);
 		Sense::<T>::create_entity(caller_origin, account("1", 0, 0), vec![1; 1])?;
 	}: _(RawOrigin::Root, account("1", 0, 0), 255)
->>>>>>> f98e2214
 
 }
 
