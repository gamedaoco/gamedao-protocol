<<<<<<< HEAD
use super::{
    mock::*, Entity, EntityProperty, Error, Event as ZeroEvent, Sense, SenseREP, SenseTrust,
=======
#![cfg(test)]
use super::{
    mock::*, Entity, EntityProperty, Error, Event as SenseEvent, SenseEntity, SenseREP, SenseTrust,
>>>>>>> f98e2214
    SenseXP,
};
use frame_support::{assert_noop, assert_ok};
use frame_system::{EventRecord, Phase, RawOrigin};
use sp_runtime::traits::BadOrigin;

#[test]
fn sense_create_entity() {
<<<<<<< HEAD
    new_test_ext().execute_with(|| {
        let cid = vec![1, 2, 3];
=======
	new_test_ext().execute_with(|| {
		let cid = vec![1, 2, 3];
>>>>>>> f98e2214

        let account = 1;
        let index = 0;
        let block_number = 3;

        System::set_block_number(block_number);

<<<<<<< HEAD
        assert_noop!(
            ZeroSense::create_entity(RawOrigin::Root.into(), 1, vec![]),
            Error::<Test>::InvalidParam
        );
        assert_noop!(
            ZeroSense::create_entity(RawOrigin::Root.into(), 1, vec![1u8; 257]),
            Error::<Test>::ParamLimitExceed
        );

        assert_ok!(ZeroSense::create_entity(
            RawOrigin::Root.into(),
            account,
            cid.clone()
        ));

        assert_eq!(
            Entity::new(account, block_number, index, cid.clone()),
            ZeroSense::entity(account)
        );
        assert_eq!(EntityProperty::new(0, block_number), ZeroSense::xp(account));
        assert_eq!(
            EntityProperty::new(0, block_number),
            ZeroSense::rep(account)
        );
        assert_eq!(
            EntityProperty::new(0, block_number),
            ZeroSense::trust(account)
        );

        assert_eq!(
            System::events(),
            vec![EventRecord {
                phase: Phase::Initialization,
                event: Event::ZeroSense(ZeroEvent::EntityInit(account, block_number)),
                topics: vec![],
            }]
        );

        // TODO: Check Nonce value increased in storage as a result of successful extrinsic call.

        assert_noop!(
            ZeroSense::create_entity(Origin::signed(1), 1, vec![1u8]),
            BadOrigin
        );

        assert_noop!(
            ZeroSense::create_entity(RawOrigin::Root.into(), account, cid.clone()),
            Error::<Test>::EntityExists
        );
    });
=======
		assert_noop!(
			Sense::create_entity(RawOrigin::Root.into(), 1, vec![]),
			Error::<Test>::InvalidParam
		);
		assert_noop!(
			Sense::create_entity(RawOrigin::Root.into(), 1, vec![1u8; 257]),
			Error::<Test>::ParamLimitExceed
		);

		assert_ok!(Sense::create_entity(RawOrigin::Root.into(), account, cid.clone()));

		assert_eq!(
			Entity::new(account, block_number, index, cid.clone()),
			Sense::entity(account)
		);
		assert_eq!(EntityProperty::new(0, block_number), Sense::xp(account));
		assert_eq!(EntityProperty::new(0, block_number), Sense::rep(account));
		assert_eq!(EntityProperty::new(0, block_number), Sense::trust(account));

		assert_eq!(
			System::events(),
			vec![EventRecord {
				phase: Phase::Initialization,
				event: Event::Sense(SenseEvent::EntityInit(account, block_number)),
				topics: vec![],
			}]
		);

		// TODO: Check Nonce value increased in storage as a result of successful extrinsic call.

		assert_noop!(Sense::create_entity(Origin::signed(1), 1, vec![1u8]), BadOrigin);

		assert_noop!(
			Sense::create_entity(RawOrigin::Root.into(), account, cid.clone()),
			Error::<Test>::EntityExists
		);
	});
>>>>>>> f98e2214
}

// TODO: 1. Test: StorageMap value updated after calling extrinsic (SenseXP etc.)
// 2. Test: event is generated (EntityMutateXP etc.)
// 3. Add comments
macro_rules! sense_mod_tests {
    ($($name:ident: $storage:tt, $extrinsic:path,)*) => {
    $(
        #[test]
        fn $name() {
			new_test_ext().execute_with(|| {
				let account = 1;
				let block_number = 3;
				System::set_block_number(block_number);

				assert_noop!($extrinsic(Origin::signed(1), 1, 1), BadOrigin);
				assert_noop!(
					$extrinsic(RawOrigin::Root.into(), 1, 1),
					Error::<Test>::EntityUnknown
				);

<<<<<<< HEAD
				Sense::<Test>::insert(
=======
				SenseEntity::<Test>::insert(
>>>>>>> f98e2214
					account, Entity::new(account, block_number, 0, vec![1,2,3])
				);
				$storage::<Test>::insert(
					account, EntityProperty::new(account, block_number)
				);

				assert_ok!($extrinsic(
					RawOrigin::Root.into(), account, 125)
				);
			});
        }
    )*
    }
}

sense_mod_tests! {
<<<<<<< HEAD
    sense_mod_xp: SenseXP, ZeroSense::mod_xp,
    sense_mod_rep: SenseREP, ZeroSense::mod_rep,
    sense_mod_trust: SenseTrust, ZeroSense::mod_trust,
=======
	sense_mod_xp: SenseXP, Sense::mod_xp,
	sense_mod_rep: SenseREP, Sense::mod_rep,
	sense_mod_trust: SenseTrust, Sense::mod_trust,
>>>>>>> f98e2214
}<|MERGE_RESOLUTION|>--- conflicted
+++ resolved
@@ -1,11 +1,6 @@
-<<<<<<< HEAD
-use super::{
-    mock::*, Entity, EntityProperty, Error, Event as ZeroEvent, Sense, SenseREP, SenseTrust,
-=======
 #![cfg(test)]
 use super::{
     mock::*, Entity, EntityProperty, Error, Event as SenseEvent, SenseEntity, SenseREP, SenseTrust,
->>>>>>> f98e2214
     SenseXP,
 };
 use frame_support::{assert_noop, assert_ok};
@@ -14,13 +9,8 @@
 
 #[test]
 fn sense_create_entity() {
-<<<<<<< HEAD
-    new_test_ext().execute_with(|| {
-        let cid = vec![1, 2, 3];
-=======
 	new_test_ext().execute_with(|| {
 		let cid = vec![1, 2, 3];
->>>>>>> f98e2214
 
         let account = 1;
         let index = 0;
@@ -28,58 +18,6 @@
 
         System::set_block_number(block_number);
 
-<<<<<<< HEAD
-        assert_noop!(
-            ZeroSense::create_entity(RawOrigin::Root.into(), 1, vec![]),
-            Error::<Test>::InvalidParam
-        );
-        assert_noop!(
-            ZeroSense::create_entity(RawOrigin::Root.into(), 1, vec![1u8; 257]),
-            Error::<Test>::ParamLimitExceed
-        );
-
-        assert_ok!(ZeroSense::create_entity(
-            RawOrigin::Root.into(),
-            account,
-            cid.clone()
-        ));
-
-        assert_eq!(
-            Entity::new(account, block_number, index, cid.clone()),
-            ZeroSense::entity(account)
-        );
-        assert_eq!(EntityProperty::new(0, block_number), ZeroSense::xp(account));
-        assert_eq!(
-            EntityProperty::new(0, block_number),
-            ZeroSense::rep(account)
-        );
-        assert_eq!(
-            EntityProperty::new(0, block_number),
-            ZeroSense::trust(account)
-        );
-
-        assert_eq!(
-            System::events(),
-            vec![EventRecord {
-                phase: Phase::Initialization,
-                event: Event::ZeroSense(ZeroEvent::EntityInit(account, block_number)),
-                topics: vec![],
-            }]
-        );
-
-        // TODO: Check Nonce value increased in storage as a result of successful extrinsic call.
-
-        assert_noop!(
-            ZeroSense::create_entity(Origin::signed(1), 1, vec![1u8]),
-            BadOrigin
-        );
-
-        assert_noop!(
-            ZeroSense::create_entity(RawOrigin::Root.into(), account, cid.clone()),
-            Error::<Test>::EntityExists
-        );
-    });
-=======
 		assert_noop!(
 			Sense::create_entity(RawOrigin::Root.into(), 1, vec![]),
 			Error::<Test>::InvalidParam
@@ -117,7 +55,6 @@
 			Error::<Test>::EntityExists
 		);
 	});
->>>>>>> f98e2214
 }
 
 // TODO: 1. Test: StorageMap value updated after calling extrinsic (SenseXP etc.)
@@ -139,11 +76,7 @@
 					Error::<Test>::EntityUnknown
 				);
 
-<<<<<<< HEAD
-				Sense::<Test>::insert(
-=======
 				SenseEntity::<Test>::insert(
->>>>>>> f98e2214
 					account, Entity::new(account, block_number, 0, vec![1,2,3])
 				);
 				$storage::<Test>::insert(
@@ -160,13 +93,7 @@
 }
 
 sense_mod_tests! {
-<<<<<<< HEAD
-    sense_mod_xp: SenseXP, ZeroSense::mod_xp,
-    sense_mod_rep: SenseREP, ZeroSense::mod_rep,
-    sense_mod_trust: SenseTrust, ZeroSense::mod_trust,
-=======
 	sense_mod_xp: SenseXP, Sense::mod_xp,
 	sense_mod_rep: SenseREP, Sense::mod_rep,
 	sense_mod_trust: SenseTrust, Sense::mod_trust,
->>>>>>> f98e2214
 }