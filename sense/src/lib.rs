--- conflicted
+++ resolved
@@ -22,10 +22,6 @@
 use scale_info::TypeInfo;
 use sp_std::vec::Vec;
 
-<<<<<<< HEAD
-pub use pallet::*;
-=======
->>>>>>> f98e2214
 pub use weights::WeightInfo;
 
 #[cfg(feature = "runtime-benchmarks")]
@@ -69,267 +65,6 @@
 	}
 }
 
-<<<<<<< HEAD
-#[frame_support::pallet]
-pub mod pallet {
-    use super::*;
-    use frame_support::{dispatch::DispatchResult, pallet_prelude::*};
-    use frame_system::pallet_prelude::*;
-    use scale_info::TypeInfo;
-    use sp_std::vec::Vec;
-
-    pub const MAX_STRING_FIELD_LENGTH: usize = 256;
-
-    #[pallet::config]
-    pub trait Config: frame_system::Config {
-        type Event: From<Event<Self>>
-            + IsType<<Self as frame_system::Config>::Event>
-            + Into<<Self as frame_system::Config>::Event>;
-        type ForceOrigin: EnsureOrigin<Self::Origin>;
-        type WeightInfo: WeightInfo;
-    }
-
-    #[derive(Encode, Decode, Default, PartialEq, Eq, TypeInfo)]
-    #[cfg_attr(feature = "std", derive(Debug))]
-    pub struct Entity<AccountId, BlockNumber> {
-        account: AccountId,
-        index: u128,
-        cid: Vec<u8>,
-        created: BlockNumber,
-        mutated: BlockNumber,
-    }
-
-    #[derive(Encode, Decode, Default, PartialEq, Eq, TypeInfo)]
-    #[cfg_attr(feature = "std", derive(Debug))]
-    pub struct EntityProperty<BlockNumber> {
-        value: u64,
-        mutated: BlockNumber,
-    }
-
-    impl<AccountId, BlockNumber> Entity<AccountId, BlockNumber> {
-        pub fn new(
-            account: AccountId,
-            block_number: BlockNumber,
-            index: u128,
-            cid: Vec<u8>,
-        ) -> Entity<AccountId, BlockNumber>
-        where
-            BlockNumber: Clone,
-        {
-            Entity {
-                account: account,
-                index: index,
-                cid: cid,
-                created: block_number.clone(),
-                mutated: block_number,
-            }
-        }
-    }
-
-    impl<BlockNumber> EntityProperty<BlockNumber> {
-        pub fn new(value: u64, block_number: BlockNumber) -> EntityProperty<BlockNumber> {
-            EntityProperty {
-                value: value,
-                mutated: block_number,
-            }
-        }
-    }
-
-    #[pallet::pallet]
-    #[pallet::generate_store(pub(super) trait Store)]
-    pub struct Pallet<T>(_);
-
-    #[pallet::storage]
-    #[pallet::getter(fn entity)]
-    pub(super) type Sense<T: Config> = StorageMap<
-        _,
-        Blake2_128Concat,
-        T::AccountId,
-        Entity<T::AccountId, T::BlockNumber>,
-        ValueQuery,
-    >;
-
-    #[pallet::storage]
-    #[pallet::getter(fn xp)]
-    pub(super) type SenseXP<T: Config> =
-        StorageMap<_, Blake2_128Concat, T::AccountId, EntityProperty<T::BlockNumber>, ValueQuery>;
-
-    #[pallet::storage]
-    #[pallet::getter(fn rep)]
-    pub(super) type SenseREP<T: Config> =
-        StorageMap<_, Blake2_128Concat, T::AccountId, EntityProperty<T::BlockNumber>, ValueQuery>;
-
-    #[pallet::storage]
-    #[pallet::getter(fn trust)]
-    pub(super) type SenseTrust<T: Config> =
-        StorageMap<_, Blake2_128Concat, T::AccountId, EntityProperty<T::BlockNumber>, ValueQuery>;
-
-    #[pallet::storage]
-    #[pallet::getter(fn nonce)]
-    pub type Nonce<T: Config> = StorageValue<_, u128, ValueQuery>;
-
-    #[pallet::event]
-    #[pallet::generate_deposit(pub(super) fn deposit_event)]
-    pub enum Event<T: Config> {
-        EntityInit(T::AccountId, T::BlockNumber),
-        EntityMutateXP(T::AccountId, T::BlockNumber),
-        EntityMutateREP(T::AccountId, T::BlockNumber),
-        EntityMutateTrust(T::AccountId, T::BlockNumber),
-    }
-
-    // Errors inform users that something went wrong.
-    #[pallet::error]
-    pub enum Error<T> {
-        /// Entity Exists
-        EntityExists,
-        /// Entity Unknown
-        EntityUnknown,
-        /// Guru Meditation
-        GuruMeditation,
-        /// Param Limit Exceed
-        ParamLimitExceed,
-        /// Invalid Param
-        InvalidParam,
-    }
-
-    #[pallet::call]
-    impl<T: Config> Pallet<T> {
-        #[pallet::weight(<T as Config>::WeightInfo::create_entity())]
-        pub fn create_entity(
-            origin: OriginFor<T>,
-            account: T::AccountId,
-            cid: Vec<u8>,
-        ) -> DispatchResult {
-            ensure_root(origin)?;
-            ensure!(cid.len() > 0, Error::<T>::InvalidParam);
-            ensure!(
-                cid.len() <= MAX_STRING_FIELD_LENGTH,
-                Error::<T>::ParamLimitExceed
-            );
-            ensure!(
-                !<Sense<T>>::contains_key(&account),
-                Error::<T>::EntityExists
-            );
-
-            let current_block = <frame_system::Pallet<T>>::block_number();
-            let index = <Nonce<T>>::get();
-
-            let entity = Entity::new(account.clone(), current_block, index, cid.clone());
-            let xp = EntityProperty {
-                value: 0,
-                mutated: current_block.clone(),
-            };
-            let rep = EntityProperty {
-                value: 0,
-                mutated: current_block.clone(),
-            };
-            let trust = EntityProperty {
-                value: 0,
-                mutated: current_block.clone(),
-            };
-
-            <SenseXP<T>>::insert(account.clone(), xp);
-            <SenseREP<T>>::insert(account.clone(), rep);
-            <SenseTrust<T>>::insert(account.clone(), trust);
-            <Sense<T>>::insert(account.clone(), entity);
-            // TODO: safe increment, checked_add
-            <Nonce<T>>::mutate(|n| *n += 1);
-
-            Self::deposit_event(Event::EntityInit(account, current_block));
-            Ok(())
-        }
-
-        // TODO:
-        // mutation of values should be restricted
-        // certain roles are allowed to mutate values
-        // xp:    realm
-        // rep:   social
-        // trust: id
-        // all:   governance
-        //        sudo ( until its removal )
-
-        #[pallet::weight(<T as Config>::WeightInfo::mod_xp())]
-        pub fn mod_xp(origin: OriginFor<T>, account: T::AccountId, value: u8) -> DispatchResult {
-            ensure_root(origin)?;
-            ensure!(
-                <Sense<T>>::contains_key(&account),
-                Error::<T>::EntityUnknown
-            );
-
-            let now = <frame_system::Pallet<T>>::block_number();
-            let v = u64::from(value);
-            let current = Self::xp(&account);
-
-            let updated = EntityProperty {
-                value: current
-                    .value
-                    .checked_add(v)
-                    .ok_or(Error::<T>::GuruMeditation)?,
-                mutated: now.clone(),
-            };
-
-            <SenseXP<T>>::insert(account.clone(), updated);
-
-            Self::deposit_event(Event::EntityMutateXP(account, now));
-            Ok(())
-        }
-
-        #[pallet::weight(<T as Config>::WeightInfo::mod_rep())]
-        pub fn mod_rep(origin: OriginFor<T>, account: T::AccountId, value: u8) -> DispatchResult {
-            ensure_root(origin)?;
-            ensure!(
-                <Sense<T>>::contains_key(&account),
-                Error::<T>::EntityUnknown
-            );
-
-            let now = <frame_system::Pallet<T>>::block_number();
-            let v = u64::from(value);
-            let current = Self::rep(&account);
-
-            let updated = EntityProperty {
-                value: current
-                    .value
-                    .checked_add(v)
-                    .ok_or(Error::<T>::GuruMeditation)?,
-                mutated: now.clone(),
-            };
-
-            <SenseREP<T>>::insert(account.clone(), updated);
-
-            Self::deposit_event(Event::EntityMutateREP(account, now));
-            Ok(())
-        }
-
-        #[pallet::weight(<T as Config>::WeightInfo::mod_trust())]
-        pub fn mod_trust(origin: OriginFor<T>, account: T::AccountId, value: u8) -> DispatchResult {
-            ensure_root(origin)?;
-            ensure!(
-                <Sense<T>>::contains_key(&account),
-                Error::<T>::EntityUnknown
-            );
-
-            let now = <frame_system::Pallet<T>>::block_number();
-            let v = u64::from(value);
-            let current = Self::trust(&account);
-
-            let updated = EntityProperty {
-                value: current
-                    .value
-                    .checked_add(v)
-                    .ok_or(Error::<T>::GuruMeditation)?,
-                mutated: now,
-            };
-
-            <SenseTrust<T>>::insert(account.clone(), updated);
-
-            Self::deposit_event(Event::EntityMutateTrust(account, now));
-            Ok(())
-        }
-
-        // TODO:
-        // generic mod for all properties
-    }
-=======
 impl<BlockNumber> EntityProperty<BlockNumber> {
 	pub fn new(value: u64, block_number: BlockNumber) -> EntityProperty<BlockNumber> {
 		EntityProperty { value, mutated: block_number }
@@ -512,5 +247,4 @@
 		// TODO:
 		// generic mod for all properties
 	}
->>>>>>> f98e2214
 }