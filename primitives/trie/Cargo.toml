--- conflicted
+++ resolved
@@ -1,10 +1,6 @@
 [package]
 name = "sp-trie"
-<<<<<<< HEAD
-version = "2.0.1"
-=======
 version = "3.0.0"
->>>>>>> 49a4103f
 authors = ["Parity Technologies <admin@parity.io>"]
 description = "Patricia trie stuff using a parity-scale-codec node format"
 repository = "https://github.com/paritytech/substrate/"
