--- conflicted
+++ resolved
@@ -14,15 +14,6 @@
 [dependencies]
 sp-api = { version = "3.0.0", path = "../" }
 substrate-test-runtime-client = { version = "2.0.0", path = "../../../test-utils/runtime/client" }
-<<<<<<< HEAD
-sp-version = { version = "2.0.0", path = "../../version" }
-sp-runtime = { version = "2.0.0", path = "../../runtime" }
-sp-blockchain = { version = "2.0.0", path = "../../blockchain" }
-sp-consensus = { version = "0.8.0", path = "../../../primitives/consensus/common" }
-sc-block-builder = { version = "0.8.0", path = "../../../client/block-builder" }
-codec = { package = "parity-scale-codec", version = "1.3.1" }
-sp-state-machine = { version = "0.8.0", path = "../../../primitives/state-machine" }
-=======
 sp-version = { version = "3.0.0", path = "../../version" }
 sp-runtime = { version = "3.0.0", path = "../../runtime" }
 sp-blockchain = { version = "3.0.0", path = "../../blockchain" }
@@ -30,7 +21,6 @@
 sc-block-builder = { version = "0.9.0", path = "../../../client/block-builder" }
 codec = { package = "parity-scale-codec", version = "2.0.0" }
 sp-state-machine = { version = "0.9.0", path = "../../state-machine" }
->>>>>>> 49a4103f
 trybuild = "1.0.38"
 rustversion = "1.0.0"
 
