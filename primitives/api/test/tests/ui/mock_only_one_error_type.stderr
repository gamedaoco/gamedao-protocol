--- conflicted
+++ resolved
@@ -4,24 +4,6 @@
 23 |         type Error = u64;
    |         ^^^^
 
-<<<<<<< HEAD
-error[E0277]: the trait bound `u32: From<String>` is not satisfied
-   --> $DIR/mock_only_one_error_type.rs:15:1
-    |
-15  | / sp_api::mock_impl_runtime_apis! {
-16  | |     impl Api<Block> for MockApi {
-17  | |         type Error = u32;
-18  | |
-...   |
-26  | |     }
-27  | | }
-    | |_^ the trait `From<String>` is not implemented for `u32`
-    |
-   ::: $WORKSPACE/primitives/api/src/lib.rs
-    |
-    |       type Error: std::fmt::Debug + From<String>;
-    |                                     ------------ required by this bound in `ApiErrorExt`
-=======
 error: First error type was declared here.
   --> $DIR/mock_only_one_error_type.rs:17:16
    |
@@ -38,16 +20,10 @@
     |
     |     type Error: std::fmt::Debug + From<ApiError>;
     |                                   -------------- required by this bound in `sp_api_hidden_includes_DECL_RUNTIME_APIS::sp_api::ApiErrorExt::Error`
->>>>>>> 49a4103f
     |
     = help: the following implementations were found:
               <u32 as From<HttpError>>
               <u32 as From<HttpRequestId>>
               <u32 as From<HttpRequestStatus>>
               <u32 as From<Ipv4Addr>>
-<<<<<<< HEAD
-            and 18 others
-    = note: this error originates in a macro (in Nightly builds, run with -Z macro-backtrace for more info)
-=======
-            and 18 others
->>>>>>> 49a4103f
+            and 18 others