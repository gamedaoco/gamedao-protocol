--- conflicted
+++ resolved
@@ -1,12 +1,5 @@
 [workspace]
 members = [
-<<<<<<< HEAD
-
-	"bin/node/cli",
-	"bin/utils/subkey",
-	"bin/utils/chain-spec-builder",
-
-=======
 	"bin/node-template/node",
 	"bin/node-template/pallets/template",
 	"bin/node-template/runtime",
@@ -197,7 +190,6 @@
 	"utils/frame/rpc/system",
 	"utils/prometheus",
 	"utils/wasm-builder",
->>>>>>> 49a4103f
 ]
 
 # The list of dependencies below (which can be both direct and indirect dependencies) are crates
@@ -230,11 +222,6 @@
 crypto-mac = { opt-level = 3 }
 curve25519-dalek = { opt-level = 3 }
 ed25519-dalek = { opt-level = 3 }
-<<<<<<< HEAD
-# evm-core = { opt-level = 3 }
-# evm-runtime = { opt-level = 3 }
-=======
->>>>>>> 49a4103f
 flate2 = { opt-level = 3 }
 futures-channel = { opt-level = 3 }
 hashbrown = { opt-level = 3 }
