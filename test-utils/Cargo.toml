[package]
name = "substrate-test-utils"
<<<<<<< HEAD
version = "2.0.1"
=======
version = "3.0.0"
>>>>>>> 49a4103f
authors = ["Parity Technologies <admin@parity.io>"]
edition = "2018"
license = "Apache-2.0"
homepage = "https://substrate.dev"
repository = "https://github.com/paritytech/substrate/"
description = "Substrate test utilities"

[package.metadata.docs.rs]
targets = ["x86_64-unknown-linux-gnu"]

[dependencies]
futures = { version = "0.3.1", features = ["compat"] }
substrate-test-utils-derive = { version = "0.9.0", path = "./derive" }
tokio = { version = "0.2.13", features = ["macros"] }

[dev-dependencies]
<<<<<<< HEAD
sc-service = { version = "0.8.0", path = "../client/service" }
=======
sc-service = { version = "0.9.0", path = "../client/service" }
>>>>>>> 49a4103f
trybuild = { version = "1.0.38", features = [ "diff" ] }<|MERGE_RESOLUTION|>--- conflicted
+++ resolved
@@ -1,10 +1,6 @@
 [package]
 name = "substrate-test-utils"
-<<<<<<< HEAD
-version = "2.0.1"
-=======
 version = "3.0.0"
->>>>>>> 49a4103f
 authors = ["Parity Technologies <admin@parity.io>"]
 edition = "2018"
 license = "Apache-2.0"
@@ -21,9 +17,5 @@
 tokio = { version = "0.2.13", features = ["macros"] }
 
 [dev-dependencies]
-<<<<<<< HEAD
-sc-service = { version = "0.8.0", path = "../client/service" }
-=======
 sc-service = { version = "0.9.0", path = "../client/service" }
->>>>>>> 49a4103f
 trybuild = { version = "1.0.38", features = [ "diff" ] }